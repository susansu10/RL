import warnings
import gymnasium as gym
from gymnasium.envs.registration import register
import numpy as np

import wandb
from wandb.integration.sb3 import WandbCallback

from stable_baselines3.common.monitor import Monitor
from stable_baselines3.common.vec_env import DummyVecEnv, VecVideoRecorder
from stable_baselines3 import A2C, DQN, PPO, SAC

from stable_baselines3.common.torch_layers import BaseFeaturesExtractor
import torch
import torch.nn as nn
<<<<<<< HEAD

class CustomFeatureExtractor(BaseFeaturesExtractor):
    def __init__(self, observation_space, features_dim=256):
        super(CustomFeatureExtractor, self).__init__(observation_space, features_dim)
        # 定義 CNN 層，處理 16x4x4 的輸入
        self.cnn = nn.Sequential(
            nn.Conv2d(in_channels=16, out_channels=32, kernel_size=1, stride=1),  
            nn.ReLU(),
            nn.Conv2d(in_channels=32, out_channels=64, kernel_size=1, stride=1),  
            nn.ReLU(),
            nn.Conv2d(in_channels=64, out_channels=128, kernel_size=1, stride=1),
            nn.ReLU(),
            nn.Flatten()
        )
        
        # 計算 CNN 輸出維度，展平後應該是 128
        with torch.no_grad():
            n_flatten = self.cnn(torch.zeros(1, 16, 4, 4)).shape[1]  # 這裡 shape[1] 是展平後的向量大小
        
        # 全連接層將輸出調整為指定的 features_dim
        self.linear = nn.Linear(n_flatten, features_dim)

    def forward(self, observations):
        return self.linear(self.cnn(observations))
=======
>>>>>>> f697093d

warnings.filterwarnings("ignore")
register(
    id='2048-v0',
    entry_point='envs:My2048Env'
)

class LinearLR:
    def __init__(self, initial_value, final_value, schedule_timesteps):
        self.initial_value = initial_value
        self.final_value = final_value
        self.schedule_timesteps = schedule_timesteps

    def __call__(self, progress):
        # progress: The current training progress (0.0 to 1.0)
        lr = self.initial_value + progress * (self.final_value - self.initial_value)
        return lr

class CustomFeatureExtractor(BaseFeaturesExtractor):
    def __init__(self, observation_space, features_dim=256):
        super(CustomFeatureExtractor, self).__init__(observation_space, features_dim)
        # 定義 CNN 層，處理 16x4x4 的輸入
        self.cnn = nn.Sequential(
            nn.Conv2d(in_channels=16, out_channels=32, kernel_size=2, stride=1),  # 32x3x3
            nn.ReLU(),
            # nn.Conv2d(in_channels=32, out_channels=64, kernel_size=2, stride=1),  # 64x2x2
            # nn.ReLU(),
            # nn.Conv2d(in_channels=64, out_channels=128, kernel_size=2, stride=1),  # 128x1x1
            # nn.ReLU(),
            nn.Flatten()
        )
        
        # 計算 CNN 輸出維度，展平後應該是 128
        with torch.no_grad():
            n_flatten = self.cnn(torch.zeros(1, 16, 4, 4)).shape[1]  # 這裡 shape[1] 是展平後的向量大小
        
        # 全連接層將輸出調整為指定的 features_dim
        self.linear = nn.Linear(n_flatten, features_dim)

    def forward(self, observations):
        return self.linear(self.cnn(observations))

class DoubleCNNFeatureExtractor(BaseFeaturesExtractor):
    def __init__(self, observation_space, features_dim: int = 256):
        super(DoubleCNNFeatureExtractor, self).__init__(observation_space, features_dim)
        n_input_channels = observation_space.shape[0]  # Should be 16 (input channels)
        
        # First branch of convolutions
        self.conv1 = nn.Sequential(
            nn.Conv2d(n_input_channels, 128, kernel_size=(1, 2), stride=1),
            nn.ReLU(),
            nn.Conv2d(128, 128, kernel_size=(4, 3), stride=1),
            nn.ReLU()
        )
        
        # Second branch of convolutions
        self.conv2 = nn.Sequential(
            nn.Conv2d(n_input_channels, 128, kernel_size=(3, 4), stride=1),
            nn.ReLU(),
            nn.Conv2d(128, 128, kernel_size=(2, 4), stride=1),
            nn.ReLU()
        )
        
        # Linear layers (fully connected)
        self.fc = nn.Sequential(
            nn.Flatten(),
            nn.Linear(128 * 2 * 128, features_dim),  # Adjust based on final flattened size
            nn.ReLU(),
        )

    def forward(self, observations):
        # Apply the two convolutional branches
        conv1_out = self.conv1(observations)
        conv2_out = self.conv2(observations)
        
        # Concatenate the outputs
        concat_out = torch.cat((conv1_out, conv2_out), dim=1)  # Concatenate along the channel axis
        
        # Pass through fully connected layers
        return self.fc(concat_out)


# Set hyper params (configurations) for training
num_train_envs = 5
# Custom policy kwargs with a larger, deeper MLP
policy_kwargs = dict(
    net_arch=[64,64]
)
epoch_num = 100
timesteps_per_epoch = 10000
lr_schedule = LinearLR(initial_value=1e-4, final_value=1e-5, schedule_timesteps=epoch_num * timesteps_per_epoch)
my_config = {
<<<<<<< HEAD
    "run_id": "A2C_10_100_10000_newframe_128_128_128_128_nor_p(-100)_t",
=======
    "run_id": f"PPO_{num_train_envs}_{epoch_num}_{timesteps_per_epoch}_newframe_64_64_nop_weight2_lr",
>>>>>>> f697093d

    "algorithm": A2C,
    "policy_network": "MlpPolicy",
    "save_path": "models/sample_model",

    "epoch_num": epoch_num,
    "timesteps_per_epoch": timesteps_per_epoch,
    "eval_episode_num": 10,
    "learning_rate": lr_schedule,
}

def make_env():
    env = gym.make('2048-v0')
    return env

def eval(env, model, eval_episode_num):
    """Evaluate the model and return avg_score and avg_highest"""
    avg_score = 0
    avg_highest = 0
    for seed in range(eval_episode_num):
        done = False
        # Set seed using old Gym API
        env.seed(seed)
        obs = env.reset()

        # Interact with env using old Gym API
        while not done:
            action, _state = model.predict(obs, deterministic=True)
            obs, reward, done, info = env.step(action)
        
        avg_highest += info[0]['highest']
        avg_score   += info[0]['score']

    avg_highest /= eval_episode_num
    avg_score /= eval_episode_num
        
    return avg_score, avg_highest

def train(eval_env, model, config):
    """Train agent using SB3 algorithm and my_config"""
    current_best = 0
    for epoch in range(config["epoch_num"]):

        # Uncomment to enable wandb logging
        model.learn(
            total_timesteps=config["timesteps_per_epoch"],
            reset_num_timesteps=False,
            callback=WandbCallback(
                gradient_save_freq=100,
                verbose=2,
            ),
        )

        ### Evaluation
        print(config["run_id"])
        print("Epoch: ", epoch)
        avg_score, avg_highest = eval(eval_env, model, config["eval_episode_num"])
        
        print("Avg_score:  ", avg_score)
        print("Avg_highest:", avg_highest)
        print()
        wandb.log(
            {"avg_highest": avg_highest,
             "avg_score": avg_score}
        )
        
        ### Save best model
        if current_best < avg_score:
            print("Saving Model")
            current_best = avg_score
            save_path = config["save_path"]
            # model.save(f"{save_path}/{epoch}")
            model.save(f"{save_path}/1")
            # model.save(f"{save_path}/{str(my_config)}")

        # print("---------------")


if __name__ == "__main__":

    # Create wandb session (Uncomment to enable `wandb` logging)
    run = wandb.init(
        project="assignment_3",
        config=my_config,
        sync_tensorboard=True,  # auto-upload sb3's tensorboard metrics
        id=my_config["run_id"]
    )

    # Create training environment 
    train_env = DummyVecEnv([make_env for _ in range(num_train_envs)])

    # Create evaluation environment 
    eval_env = DummyVecEnv([make_env])  

<<<<<<< HEAD
    # Custom policy kwargs with a larger, deeper MLP
    policy_kwargs = dict(
        net_arch=[128,128,128,128]
    )
    # policy_kwargs = dict(
    #     features_extractor_class=CustomFeatureExtractor,
    #     features_extractor_kwargs=dict(features_dim=64),
    #     net_arch=[64, 64]
    # )
    
=======
>>>>>>> f697093d
    # Create model from loaded config and train
    # Note: Set verbose to 0 if you don't want info messages
    model = my_config["algorithm"](
        my_config["policy_network"], 
        train_env, 
        verbose=2,
        tensorboard_log=my_config["run_id"],
        learning_rate=my_config["learning_rate"],
        policy_kwargs=policy_kwargs  # Include custom network architecture
    )

    # load pretained model
    # model = my_config["algorithm"].load(f"{my_config['save_path']}/A2C_MLP_10_100epoch_10000step_83", env=train_env)

    train(eval_env, model, my_config)<|MERGE_RESOLUTION|>--- conflicted
+++ resolved
@@ -13,7 +13,6 @@
 from stable_baselines3.common.torch_layers import BaseFeaturesExtractor
 import torch
 import torch.nn as nn
-<<<<<<< HEAD
 
 class CustomFeatureExtractor(BaseFeaturesExtractor):
     def __init__(self, observation_space, features_dim=256):
@@ -38,8 +37,6 @@
 
     def forward(self, observations):
         return self.linear(self.cnn(observations))
-=======
->>>>>>> f697093d
 
 warnings.filterwarnings("ignore")
 register(
@@ -132,11 +129,7 @@
 timesteps_per_epoch = 10000
 lr_schedule = LinearLR(initial_value=1e-4, final_value=1e-5, schedule_timesteps=epoch_num * timesteps_per_epoch)
 my_config = {
-<<<<<<< HEAD
     "run_id": "A2C_10_100_10000_newframe_128_128_128_128_nor_p(-100)_t",
-=======
-    "run_id": f"PPO_{num_train_envs}_{epoch_num}_{timesteps_per_epoch}_newframe_64_64_nop_weight2_lr",
->>>>>>> f697093d
 
     "algorithm": A2C,
     "policy_network": "MlpPolicy",
@@ -231,7 +224,6 @@
     # Create evaluation environment 
     eval_env = DummyVecEnv([make_env])  
 
-<<<<<<< HEAD
     # Custom policy kwargs with a larger, deeper MLP
     policy_kwargs = dict(
         net_arch=[128,128,128,128]
@@ -242,8 +234,6 @@
     #     net_arch=[64, 64]
     # )
     
-=======
->>>>>>> f697093d
     # Create model from loaded config and train
     # Note: Set verbose to 0 if you don't want info messages
     model = my_config["algorithm"](
